<<<<<<< HEAD
module Types exposing (..)
=======
module Types
    exposing
        ( Build
        , BuildRecord
        , FilterRecord
        , Route(..)
        , Download
        , Filters
        , FilterValues
        , Model
        , Msg(..)
        , NewFilter(..)
        , Settings
        , Snippet
        , Source
        , SystemAddon
        , Target
        )
>>>>>>> 55657c81

import Http
import Kinto
import Navigation exposing (..)


type alias Model =
    { buildsPager : Kinto.Pager BuildRecord
    , filters : Filters
    , filterValues : FilterValues
    , facets : Maybe Facets
    , loading : Bool
    , route : Route
    , error : Maybe Kinto.Error
    , settings : Settings
    }


<<<<<<< HEAD
type alias Facet =
    { count : Int, value : String }


type alias Facets =
    { product_filters : List Facet
    , version_filters : List Facet
    , channel_filters : List Facet
    , platform_filters : List Facet
    , locale_filters : List Facet
    }
=======
type alias Settings =
    { pageSize : Int }
>>>>>>> 55657c81


type alias Filters =
    { product : String
    , version : String
    , platform : String
    , channel : String
    , locale : String
    , buildId : String
    }


type alias FilterValues =
    { productList : List String
    , channelList : List String
    , platformList : List String
    , versionList : List String
    , localeList : List String
    }


type alias FilterRecord =
    { id : String, name : String }


type alias BuildRecord =
    { id : String
    , last_modified : Int
    , build : Maybe Build
    , download : Download
    , source : Source
    , systemAddons : List SystemAddon
    , target : Target
    }


type alias Build =
    { date : String
    , id : String
    }


type alias Download =
    { mimetype : String
    , size : Int
    , url : String
    , date : String
    }


type alias Snippet =
    { title : String
    , description : String
    , snippets :
        { curl : String
        , js : String
        , python : String
        }
    }


type alias Source =
    { product : String
    , tree : Maybe String
    , revision : Maybe String
    , repository : Maybe String
    }


type alias SystemAddon =
    { id : String
    , builtin : String
    , updated : String
    }


type alias Target =
    { version : String
    , platform : String
    , channel : String
    , locale : String
    }


type NewFilter
    = ClearAll
    | NewProductFilter String
    | NewVersionFilter String
    | NewPlatformFilter String
    | NewChannelFilter String
    | NewLocaleFilter String
    | NewBuildIdSearch String


type alias BuildId =
    String


type alias Product =
    String


type alias Channel =
    String


type alias Platform =
    String


type alias Version =
    String


type alias Locale =
    String


type Route
    = MainView
    | FilteredView Product Channel Platform Version Locale BuildId
    | DocsView


type Msg
    = BuildRecordsFetched (Result Kinto.Error (Kinto.Pager BuildRecord))
    | FiltersReceived String (Result Kinto.Error (Kinto.Pager FilterRecord))
    | FacetsReceived (Result Http.Error Facets)
    | LoadNextPage
    | BuildRecordsNextPageFetched (Result Kinto.Error (Kinto.Pager BuildRecord))
    | UpdateFilter NewFilter
    | UrlChange Location
    | SubmitFilters
    | DismissError
    | NewPageSize String<|MERGE_RESOLUTION|>--- conflicted
+++ resolved
@@ -1,25 +1,4 @@
-<<<<<<< HEAD
 module Types exposing (..)
-=======
-module Types
-    exposing
-        ( Build
-        , BuildRecord
-        , FilterRecord
-        , Route(..)
-        , Download
-        , Filters
-        , FilterValues
-        , Model
-        , Msg(..)
-        , NewFilter(..)
-        , Settings
-        , Snippet
-        , Source
-        , SystemAddon
-        , Target
-        )
->>>>>>> 55657c81
 
 import Http
 import Kinto
@@ -38,7 +17,6 @@
     }
 
 
-<<<<<<< HEAD
 type alias Facet =
     { count : Int, value : String }
 
@@ -50,10 +28,10 @@
     , platform_filters : List Facet
     , locale_filters : List Facet
     }
-=======
+
+
 type alias Settings =
     { pageSize : Int }
->>>>>>> 55657c81
 
 
 type alias Filters =

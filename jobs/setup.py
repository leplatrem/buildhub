--- conflicted
+++ resolved
@@ -26,14 +26,8 @@
 
 ENTRY_POINTS = {
     'console_scripts': [
-<<<<<<< HEAD
-        'sysaddons_updates = buildhub.sysaddons_updates:run',
-        'index_filters = buildhub.index_filters:run',
         'to-kinto = buildhub.to_kinto:run',
         'inventory-to-records = buildhub.inventory_to_records:run',
-=======
-        'scrape_archives = buildhub.scrape_archives:run',
->>>>>>> 19a33d8c
     ],
 }
 
